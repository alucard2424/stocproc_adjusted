from collections import namedtuple
from functools import partial
from typing import Union, Callable
from warnings import warn


import numpy as np
from numpy.typing import NDArray
from scipy.optimize import bisect
from scipy.integrate import quad
from . import stocproc_c


stocproc_key_type = namedtuple(
    typename="stocproc_key_type",
    field_names=["bcf", "t_max", "ng", "tol", "cubatur_type", "sig_min", "ng_fac"],
)


CplxFnc = Union[Callable[[float], complex], Callable[[NDArray], NDArray]]


class ComplexInterpolatedUnivariateSpline(object):
    def __init__(self, x, y, k=3, noWarning=False):
        if not noWarning:
            raise DeprecationWarning(
<<<<<<< HEAD
                "use fast cubic Spline (fcSpline) if x-values are equally spaced!"
=======
                "use fast cubic Spline (fastcubicspline) if x-values are equally spaced!"
>>>>>>> 0eb8c6a0
            )
        from scipy.interpolate import InterpolatedUnivariateSpline

        self.re_spline = InterpolatedUnivariateSpline(x, np.real(y), k=k)
        self.im_spline = InterpolatedUnivariateSpline(x, np.imag(y), k=k)

    def __call__(self, t):
        return self.re_spline(t) + 1j * self.im_spline(t)


def complex_quad(func, a, b, **kw_args):
    func_re = lambda t: np.real(func(t))
    func_im = lambda t: np.imag(func(t))
    I_re = quad(func_re, a, b, **kw_args)[0]
    I_im = quad(func_im, a, b, **kw_args)[0]

    return I_re + 1j * I_im


def auto_correlation_numpy(x, verbose=1):
    warn("use 'auto_correlation' instead", DeprecationWarning)

    # handle type error
    if x.ndim != 2:
        raise TypeError("expected 2D numpy array, but {} given".format(type(x)))

    num_samples, num_time_points = x.shape

    x_prime = x.reshape(num_samples, 1, num_time_points)
    x = x.reshape(num_samples, num_time_points, 1)

    if verbose > 0:
        print("calculate auto correlation function ...")
    res = np.mean(x * np.conj(x_prime), axis=0), np.mean(x * x_prime, axis=0)
    if verbose > 0:
        print("done!")

    return res


def auto_correlation(x, verbose=1):
    r"""Computes the auto correlation function for a set of wide-sense stationary stochastic processes

    Computes the auto correlation function for the given set :math:`{X_i(t)}` of stochastic processes:

    .. math:: \alpha(s, t) = \langle X(t)X^\ast(s) \rangle

    For wide-sense stationary processes :math:`\alpha` is independent of :math:`s`.

    :param x: 2D array of the shape (num_samples, num_time_points) containing the set of stochastic processes where each row represents one process

    :return: 2D array containing the correlation function as function of :math:`s, t`
    """

    # handle type error
    if x.ndim != 2:
        raise TypeError("expected 2D numpy array, but {} given".format(type(x)))

    if verbose > 0:
        print("calculate auto correlation function ...")
    res = stocproc_c.auto_correlation(x)
    if verbose > 0:
        print("done!")

    return res


def auto_correlation_zero(x, s_0_idx=0):
    # handle type error
    if x.ndim != 2:
        raise TypeError("expected 2D numpy array, but {} given".format(type(x)))

    num_samples = x.shape[0]
    x_s_0 = x[:, s_0_idx].reshape(num_samples, 1)
    return np.mean(x * np.conj(x_s_0), axis=0), np.mean(x * x_s_0, axis=0)


class LorentzianOmega(object):
    def __init__(self, t_max):
        self.T = t_max
        self.delta = np.pi / self.T
        self.a = +np.pi / 2 / self.T
        self.special = False
        self.f_zero = lambda x: (x**2 - 1) * np.sin(x * self.T) - 2 * x * np.cos(
            x * self.T
        )
        self.cnt = 0

    def __next__(self):
        _a = self.a
        _b = self.a + self.delta
        if (_a < 1) and (_b > 1):
            if not self.special:
                _b = 1
                self.special = True
            else:
                _a = 1
                self.special = False

        r = bisect(self.f_zero, _a, _b)
        if not self.special:
            self.a = _b

        self.cnt += 1
        return r

    def asarray(self, num):
        r = np.empty(num)
        for i in range(num):
            r[i] = next(self)
        return r


class LorentzianEigenFunctions(object):
    def __init__(self, t_max, gamma, w, num):
        self._om_list_prime = LorentzianOmega(gamma * t_max).asarray(num)
        self._norm_list_prime = np.asarray(
            [self._norm(om, gamma * t_max) for om in self._om_list_prime]
        )
        self._c_prime = (self._om_list_prime**2 + 1) / 2
        self.gamma = gamma
        self.w = w

    def _norm(self, om, t_max):
        tmp = 0.5 * (
            (om**2 + 1) * t_max
            + (om**2 - 1) / om / 2 * np.sin(2 * om * t_max)
            - np.cos(2 * om * t_max)
            + 1
        )
        return np.sqrt(tmp)

    def _u(self, t, om, gamma, norm_prime, w):
        t_prime = gamma * t
        return (
            np.exp(-1j * w * t)
            * np.sqrt(gamma)
            * (np.sin(om * t_prime) + om * np.cos(om * t_prime))
            / norm_prime
        )

    def get_eigfunc(self, index):
        return partial(
            self._u,
            om=self._om_list_prime[index],
            gamma=self.gamma,
            norm_prime=self._norm_list_prime[index],
            w=self.w,
        )

    def get_eigval(self, index):
        return 1 / (self._c_prime[index] * self.gamma)<|MERGE_RESOLUTION|>--- conflicted
+++ resolved
@@ -24,11 +24,7 @@
     def __init__(self, x, y, k=3, noWarning=False):
         if not noWarning:
             raise DeprecationWarning(
-<<<<<<< HEAD
-                "use fast cubic Spline (fcSpline) if x-values are equally spaced!"
-=======
                 "use fast cubic Spline (fastcubicspline) if x-values are equally spaced!"
->>>>>>> 0eb8c6a0
             )
         from scipy.interpolate import InterpolatedUnivariateSpline
 
